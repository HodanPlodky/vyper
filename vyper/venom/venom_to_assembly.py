from __future__ import annotations

from typing import Any, Iterable

from vyper.evm.assembler.instructions import DATA_ITEM, PUSH, DataHeader
from vyper.exceptions import CompilerPanic, StackTooDeep
from vyper.ir.compile_ir import (
    PUSH_OFST,
    PUSHLABEL,
    AssemblyInstruction,
    Label,
    TaggedInstruction,
    optimize_assembly,
)
from vyper.utils import MemoryPositions, OrderedSet, wrap256
from vyper.venom.analysis import CFGAnalysis, DFGAnalysis, IRAnalysesCache, LivenessAnalysis
from vyper.venom.basicblock import (
    PSEUDO_INSTRUCTION,
    TEST_INSTRUCTIONS,
    IRBasicBlock,
    IRInstruction,
    IRLabel,
    IRLiteral,
    IROperand,
    IRVariable,
)
from vyper.venom.context import IRContext, IRFunction
from vyper.venom.stack_model import StackModel

DEBUG_SHOW_COST = False
if DEBUG_SHOW_COST:
    import sys

# instructions which map one-to-one from venom to EVM
_ONE_TO_ONE_INSTRUCTIONS = frozenset(
    [
        "revert",
        "coinbase",
        "calldatasize",
        "calldatacopy",
        "mcopy",
        "calldataload",
        "codecopy",
        "gas",
        "gasprice",
        "gaslimit",
        "chainid",
        "address",
        "origin",
        "number",
        "extcodesize",
        "extcodehash",
        "codecopy",
        "extcodecopy",
        "returndatasize",
        "returndatacopy",
        "callvalue",
        "selfbalance",
        "sload",
        "sstore",
        "mload",
        "mstore",
        "tload",
        "tstore",
        "timestamp",
        "caller",
        "blockhash",
        "selfdestruct",
        "signextend",
        "stop",
        "shr",
        "shl",
        "sar",
        "and",
        "xor",
        "or",
        "add",
        "sub",
        "mul",
        "div",
        "smul",
        "sdiv",
        "mod",
        "smod",
        "exp",
        "addmod",
        "mulmod",
        "eq",
        "iszero",
        "not",
        "lt",
        "gt",
        "slt",
        "sgt",
        "create",
        "create2",
        "msize",
        "balance",
        "call",
        "staticcall",
        "delegatecall",
        "codesize",
        "basefee",
        "blobhash",
        "blobbasefee",
        "prevrandao",
        "difficulty",
        "invalid",
    ]
)

_REVERT_POSTAMBLE = [Label("revert"), *PUSH(0), "DUP1", "REVERT"]


def apply_line_numbers(inst: IRInstruction, asm) -> list[str]:
    ret = []
    for op in asm:
        if isinstance(op, str) and not isinstance(op, TaggedInstruction):
            ret.append(TaggedInstruction(op, inst.ast_source, inst.error_msg))
        else:
            ret.append(op)
    return ret  # type: ignore


def _as_asm_symbol(label: IRLabel) -> Label:
    # Lower an IRLabel to an assembly symbol
    return Label(label.value)


def _ofst(label: Label, value: int) -> list[Any]:
    # resolve at compile time using magic PUSH_OFST op
    return [PUSH_OFST(label, value)]


# TODO: "assembly" gets into the recursion due to how the original
# IR was structured recursively in regards with the deploy instruction.
# There, recursing into the deploy instruction was by design, and
# made it easier to make the assembly generated "recursive" (i.e.
# instructions being lists of instructions). We don't have this restriction
# anymore, so we can probably refactor this to be iterative in coordination
# with the assembler. My suggestion is to let this be for now, and we can
# refactor it later when we are finished phasing out the old IR.
class VenomCompiler:
    ctxs: list[IRContext]
    label_counter = 0
    visited_basicblocks: OrderedSet  # {IRBasicBlock}
    liveness: LivenessAnalysis
    dfg: DFGAnalysis
    cfg: CFGAnalysis

    def __init__(self, ctx: IRContext):
        # TODO: maybe just accept a single IRContext
        self.ctx = ctx
        self.label_counter = 0
        self.visited_basicblocks = OrderedSet()

    def mklabel(self, name: str) -> Label:
        self.label_counter += 1
        return Label(f"{name}_{self.label_counter}")

    def generate_evm_assembly(self, no_optimize: bool = False) -> list[AssemblyInstruction]:
        self.visited_basicblocks = OrderedSet()
        self.label_counter = 0

        asm: list[AssemblyInstruction] = []

        for fn in self.ctx.functions.values():
            ac = IRAnalysesCache(fn)

            self.liveness = ac.request_analysis(LivenessAnalysis)
            self.dfg = ac.request_analysis(DFGAnalysis)
            self.cfg = ac.request_analysis(CFGAnalysis)

            assert self.cfg.is_normalized(), "Non-normalized CFG!"

            self._generate_evm_for_basicblock_r(asm, fn.entry, StackModel())

        asm.extend(_REVERT_POSTAMBLE)
        # Append data segment
        for data_section in self.ctx.data_segment:
            label = data_section.label
            asm_data_section: list[AssemblyInstruction] = []
            asm_data_section.append(DataHeader(_as_asm_symbol(label)))
            for item in data_section.data_items:
                data = item.data
                if isinstance(data, IRLabel):
                    asm_data_section.append(DATA_ITEM(_as_asm_symbol(data)))
                else:
                    assert isinstance(data, bytes)
                    asm_data_section.append(DATA_ITEM(data))

            asm.extend(asm_data_section)

        if no_optimize is False:
            optimize_assembly(asm)

        return asm

    def _stack_reorder(
        self, assembly: list, stack: StackModel, stack_ops: list[IROperand], dry_run: bool = False
    ) -> int:
        if dry_run:
            assert len(assembly) == 0, "Dry run should not work on assembly"
            stack = stack.copy()

        if len(stack_ops) == 0:
            return 0

        assert len(stack_ops) == len(
            set(stack_ops)
        ), f"duplicated stack {stack_ops}"  # precondition

        cost = 0
        for i, op in enumerate(stack_ops):
            final_stack_depth = -(len(stack_ops) - i - 1)
            depth = stack.get_depth(op)

            if depth == StackModel.NOT_IN_STACK:
                raise CompilerPanic(f"Variable {op} not in stack")

            if depth == final_stack_depth:
                continue

            to_swap = stack.peek(final_stack_depth)
            if self.dfg.are_equivalent(op, to_swap):
                # perform a "virtual" swap
                stack.poke(final_stack_depth, op)
                stack.poke(depth, to_swap)
                continue

            cost += self.swap(assembly, stack, depth)
            cost += self.swap(assembly, stack, final_stack_depth)

        assert stack._stack[-len(stack_ops) :] == stack_ops, (stack, stack_ops)

        return cost

    def _emit_input_operands(
        self,
        assembly: list,
        inst: IRInstruction,
        ops: list[IROperand],
        stack: StackModel,
        next_liveness: OrderedSet[IRVariable],
    ) -> None:
        # PRE: we already have all the items on the stack that have
        # been scheduled to be killed. now it's just a matter of emitting
        # SWAPs, DUPs and PUSHes until we match the `ops` argument

        # to validate store expansion invariant -
        # each op is emitted at most once.
        seen: set[IROperand] = set()

        for op in ops:
            if isinstance(op, IRLabel):
                # invoke emits the actual instruction itself so we don't need
                # to emit it here but we need to add it to the stack map
                if inst.opcode != "invoke":
                    assembly.append(PUSHLABEL(_as_asm_symbol(op)))
                stack.push(op)
                continue

            if isinstance(op, IRLiteral):
                if op.value < -(2**255):
                    raise Exception(f"Value too low: {op.value}")
                elif op.value >= 2**256:
                    raise Exception(f"Value too high: {op.value}")
                assembly.extend(PUSH(wrap256(op.value)))
                stack.push(op)
                continue

            if op in next_liveness:
                self.dup_op(assembly, stack, op)

            # guaranteed by store expansion
            assert op not in seen, (inst, op, seen)
            seen.add(op)

    def _prepare_stack_for_function(self, asm, fn: IRFunction, stack: StackModel):
        last_param = None
        for inst in fn.entry.instructions:
            if inst.opcode != "param":
                # note: always well defined if the bb is terminated
                next_liveness = self.liveness.live_vars_at(inst)
                break

            last_param = inst

            assert inst.output is not None  # help mypy
            stack.push(inst.output)

        # no params (only applies for global entry function)
        if last_param is None:
            return

        to_pop: list[IRVariable] = []
        for var in stack._stack:
            if var not in next_liveness:
                assert isinstance(var, IRVariable)  # help mypy
                to_pop.append(var)

        self.popmany(asm, to_pop, stack)

        self._optimistic_swap(asm, last_param, next_liveness, stack)

    def popmany(self, asm, to_pop: Iterable[IRVariable], stack):
        to_pop = list(to_pop)
        # small heuristic: pop from shallowest first.
        to_pop.sort(key=lambda var: -stack.get_depth(var))

        # NOTE: we could get more fancy and try to optimize the swap
        # operations here, there is probably some more room for optimization.
        for var in to_pop:
            depth = stack.get_depth(var)

            if depth != 0:
                self.swap(asm, stack, depth)
            self.pop(asm, stack)

    def _generate_evm_for_basicblock_r(
        self, asm: list, basicblock: IRBasicBlock, stack: StackModel
    ) -> None:
        if basicblock in self.visited_basicblocks:
            return
        self.visited_basicblocks.add(basicblock)

        if DEBUG_SHOW_COST:
            print(basicblock, file=sys.stderr)

        ref = asm
        asm = []

        # assembly entry point into the block
        asm.append(_as_asm_symbol(basicblock.label))

        fn = basicblock.parent
        if basicblock == fn.entry:
            self._prepare_stack_for_function(asm, fn, stack)

        if len(self.cfg.cfg_in(basicblock)) == 1:
            self.clean_stack_from_cfg_in(asm, basicblock, stack)

        all_insts = [inst for inst in basicblock.instructions if inst.opcode != "param"]

        for i, inst in enumerate(all_insts):
            if i + 1 < len(all_insts):
                next_liveness = self.liveness.live_vars_at(all_insts[i + 1])
            else:
                next_liveness = self.liveness.out_vars(basicblock)

            asm.extend(self._generate_evm_for_instruction(inst, stack, next_liveness))

        if DEBUG_SHOW_COST:
            print(" ".join(map(str, asm)), file=sys.stderr)
            print("\n", file=sys.stderr)

        ref.extend(asm)

        for bb in self.cfg.cfg_out(basicblock):
            self._generate_evm_for_basicblock_r(ref, bb, stack.copy())

    # pop values from stack at entry to bb
    # note this produces the same result(!) no matter which basic block
    # we enter from in the CFG.
    def clean_stack_from_cfg_in(
        self, asm: list, basicblock: IRBasicBlock, stack: StackModel
    ) -> None:
        # the input block is a splitter block, like jnz or djmp
        assert len(in_bbs := self.cfg.cfg_in(basicblock)) == 1
        in_bb = in_bbs.first()
        assert len(self.cfg.cfg_out(in_bb)) > 1

        # inputs is the input variables we need from in_bb
        inputs = self.liveness.input_vars_from(in_bb, basicblock)

        # layout is the output stack layout for in_bb (which works
        # for all possible cfg_outs from the in_bb, in_bb is responsible
        # for making sure its output stack layout works no matter which
        # bb it jumps into).
        layout = self.liveness.out_vars(in_bb)
        to_pop = list(layout.difference(inputs))
        self.popmany(asm, to_pop, stack)

    def _generate_evm_for_instruction(
        self, inst: IRInstruction, stack: StackModel, next_liveness: OrderedSet
    ) -> list[str]:
        assembly: list[AssemblyInstruction] = []
        opcode = inst.opcode

        #
        # generate EVM for op
        #

        # Step 1: Apply instruction special stack manipulations

        if opcode in ["jmp", "djmp", "jnz", "invoke"]:
            operands = list(inst.get_non_label_operands())

        elif opcode in ("alloca", "palloca", "calloca"):
            assert len(inst.operands) == 3, inst
            offset, _size, _id = inst.operands
            operands = [offset]

        # iload and istore are special cases because they can take a literal
        # that is handled specialy with the _OFST macro. Look below, after the
        # stack reordering.
        elif opcode == "iload":
            addr = inst.operands[0]
            if isinstance(addr, IRLiteral):
                operands = []
            else:
                operands = inst.operands
        elif opcode == "istore":
            addr = inst.operands[1]
            if isinstance(addr, IRLiteral):
                operands = inst.operands[:1]
            else:
                operands = inst.operands
        elif opcode == "log":
            log_topic_count = inst.operands[0].value
            assert log_topic_count in [0, 1, 2, 3, 4], "Invalid topic count"
            operands = inst.operands[1:]
        else:
            operands = inst.operands

        if opcode == "phi":
            ret = inst.get_outputs()[0]
            phis = list(inst.get_input_variables())
            depth = stack.get_phi_depth(phis)
            # collapse the arguments to the phi node in the stack.
            # example, for `%56 = %label1 %13 %label2 %14`, we will
            # find an instance of %13 *or* %14 in the stack and replace it with %56.
            to_be_replaced = stack.peek(depth)
            if to_be_replaced in next_liveness:
                # this branch seems unreachable (maybe due to make_ssa)
                # %13/%14 is still live(!), so we make a copy of it
                self.dup(assembly, stack, depth)
                stack.poke(0, ret)
            else:
                stack.poke(depth, ret)
            return apply_line_numbers(inst, assembly)

        if opcode == "offset":
            ofst, label = inst.operands
            assert isinstance(label, IRLabel)  # help mypy
            assembly.extend(_ofst(_as_asm_symbol(label), ofst.value))
            assert isinstance(inst.output, IROperand), "Offset must have output"
            stack.push(inst.output)
            return apply_line_numbers(inst, assembly)

        # Step 2: Emit instruction's input operands
        self._emit_input_operands(assembly, inst, operands, stack, next_liveness)

        # Step 3: Reorder stack before join points
        if opcode == "jmp":
            # prepare stack for jump into a join point
            # we only need to reorder stack before join points, which after
            # cfg normalization, join points can only be led into by
            # jmp instructions.
            assert len(self.cfg.cfg_out(inst.parent)) == 1
            next_bb = self.cfg.cfg_out(inst.parent).first()

            # guaranteed by cfg normalization+simplification
            assert len(self.cfg.cfg_in(next_bb)) > 1

            target_stack = self.liveness.input_vars_from(inst.parent, next_bb)
            self._stack_reorder(assembly, stack, list(target_stack))

        if inst.is_commutative:
            cost_no_swap = self._stack_reorder([], stack, operands, dry_run=True)
            operands[-1], operands[-2] = operands[-2], operands[-1]
            cost_with_swap = self._stack_reorder([], stack, operands, dry_run=True)
            if cost_with_swap > cost_no_swap:
                operands[-1], operands[-2] = operands[-2], operands[-1]

        cost = self._stack_reorder([], stack, operands, dry_run=True)
        if DEBUG_SHOW_COST and cost:
            print("ENTER", inst, file=sys.stderr)
            print("  HAVE", stack, file=sys.stderr)
            print("  WANT", operands, file=sys.stderr)
            print("  COST", cost, file=sys.stderr)

        # final step to get the inputs to this instruction ordered
        # correctly on the stack
        self._stack_reorder(assembly, stack, operands)

        # some instructions (i.e. invoke) need to do stack manipulations
        # with the stack model containing the return value(s), so we fiddle
        # with the stack model beforehand.

        # Step 4: Push instruction's return value to stack
        stack.pop(len(operands))
        if inst.output is not None:
            stack.push(inst.output)

        # Step 5: Emit the EVM instruction(s)
        if opcode in _ONE_TO_ONE_INSTRUCTIONS:
            assembly.append(opcode.upper())
        elif opcode in ("alloca", "palloca", "calloca"):
            pass
        elif opcode == "param":
            pass
        elif opcode == "assign":
            pass
        elif opcode == "dbname":
            pass
        elif opcode == "jnz":
            # jump if not zero
            if_nonzero_label, if_zero_label = inst.get_label_operands()
            assembly.append(PUSHLABEL(_as_asm_symbol(if_nonzero_label)))
            assembly.append("JUMPI")

            # make sure the if_zero_label will be optimized out
            # assert if_zero_label == next(iter(inst.parent.cfg_out)).label

            assembly.append(PUSHLABEL(_as_asm_symbol(if_zero_label)))
            assembly.append("JUMP")

        elif opcode == "jmp":
            (target,) = inst.operands
            assert isinstance(target, IRLabel)
            assembly.append(PUSHLABEL(_as_asm_symbol(target)))
            assembly.append("JUMP")
        elif opcode == "djmp":
            assert isinstance(
                inst.operands[0], IRVariable
            ), f"Expected IRVariable, got {inst.operands[0]}"
            assembly.append("JUMP")
        elif opcode == "invoke":
            target = inst.operands[0]
            assert isinstance(
                target, IRLabel
            ), f"invoke target must be a label (is ${type(target)} ${target})"
            return_label = self.mklabel("return_label")
            assembly.extend(
                [PUSHLABEL(return_label), PUSHLABEL(_as_asm_symbol(target)), "JUMP", return_label]
            )
        elif opcode == "ret":
            assembly.append("JUMP")
        elif opcode == "return":
            assembly.append("RETURN")
        elif opcode == "phi":
            pass
        elif opcode == "sha3":
            assembly.append("SHA3")
        elif opcode == "sha3_64":
            assembly.extend(
                [
                    *PUSH(MemoryPositions.FREE_VAR_SPACE),
                    "MSTORE",
                    *PUSH(MemoryPositions.FREE_VAR_SPACE2),
                    "MSTORE",
                    *PUSH(64),
                    *PUSH(MemoryPositions.FREE_VAR_SPACE),
                    "SHA3",
                ]
            )
        elif opcode == "assert":
            assembly.extend(["ISZERO", PUSHLABEL(Label("revert")), "JUMPI"])
        elif opcode == "assert_unreachable":
            end_symbol = self.mklabel("reachable")
            assembly.extend([PUSHLABEL(end_symbol), "JUMPI", "INVALID", end_symbol])
        elif opcode == "iload":
            addr = inst.operands[0]
            mem_deploy_end = self.ctx.constants["mem_deploy_end"]
            if isinstance(addr, IRLiteral):
                ptr = mem_deploy_end + addr.value
                assembly.extend(PUSH(ptr))
            else:
                assembly.extend([*PUSH(mem_deploy_end), "ADD"])
            assembly.append("MLOAD")
        elif opcode == "istore":
            addr = inst.operands[1]
            mem_deploy_end = self.ctx.constants["mem_deploy_end"]
            if isinstance(addr, IRLiteral):
                ptr = mem_deploy_end + addr.value
                assembly.extend(PUSH(ptr))
            else:
                assembly.extend([*PUSH(mem_deploy_end), "ADD"])
            assembly.append("MSTORE")
        elif opcode == "log":
            assembly.extend([f"LOG{log_topic_count}"])
        elif opcode == "nop":
            pass
        elif opcode in PSEUDO_INSTRUCTION:  # pragma: nocover
            raise CompilerPanic(f"Bad instruction: {opcode}")
        elif opcode in TEST_INSTRUCTIONS:  # pragma: nocover
            raise CompilerPanic(f"Bad instruction: {opcode}")
        else:
            raise Exception(f"Unknown opcode: {opcode}")

        # Step 6: Emit instructions output operands (if any)
        if inst.output is not None:
            if inst.output not in next_liveness:
                self.pop(assembly, stack)
            else:
                self._optimistic_swap(assembly, inst, next_liveness, stack)

        return apply_line_numbers(inst, assembly)

    def _optimistic_swap(self, assembly, inst, next_liveness, stack):
        # heuristic: peek at next_liveness to find the next scheduled
        # item, and optimistically swap with it
        if DEBUG_SHOW_COST:
            stack0 = stack.copy()

<<<<<<< HEAD
        next_index = inst.parent.instructions.index(inst)
        next_inst = inst.parent.instructions[next_index + 1]

        if next_inst.is_bb_terminator:
=======
        # if there are no live vars at the next point, nothing to schedule
        if len(next_liveness) == 0:
>>>>>>> 709d50e1
            return

        next_scheduled = next_liveness.last()
        cost = 0
        if not self.dfg.are_equivalent(inst.output, next_scheduled):
            cost = self.swap_op(assembly, stack, next_scheduled)

        if DEBUG_SHOW_COST and cost != 0:
            print("ENTER", inst, file=sys.stderr)
            print("  HAVE", stack0, file=sys.stderr)
            print("  NEXT LIVENESS", next_liveness, file=sys.stderr)
            print("  NEW_STACK", stack, file=sys.stderr)

    def pop(self, assembly, stack, num=1):
        stack.pop(num)
        assembly.extend(["POP"] * num)

    def swap(self, assembly, stack, depth) -> int:
        # Swaps of the top is no op
        if depth == 0:
            return 0

        stack.swap(depth)
        assembly.append(_evm_swap_for(depth))
        return 1

    def dup(self, assembly, stack, depth):
        stack.dup(depth)
        assembly.append(_evm_dup_for(depth))

    def swap_op(self, assembly, stack, op):
        depth = stack.get_depth(op)
        assert depth is not StackModel.NOT_IN_STACK, f"Cannot swap non-existent operand {op}"
        return self.swap(assembly, stack, depth)

    def dup_op(self, assembly, stack, op):
        depth = stack.get_depth(op)
        assert depth is not StackModel.NOT_IN_STACK, f"Cannot dup non-existent operand {op}"
        self.dup(assembly, stack, depth)


def _evm_swap_for(depth: int) -> str:
    swap_idx = -depth
    if not (1 <= swap_idx <= 16):
        raise StackTooDeep(f"Unsupported swap depth {swap_idx}")
    return f"SWAP{swap_idx}"


def _evm_dup_for(depth: int) -> str:
    dup_idx = 1 - depth
    if not (1 <= dup_idx <= 16):
        raise StackTooDeep(f"Unsupported dup depth {dup_idx}")
    return f"DUP{dup_idx}"<|MERGE_RESOLUTION|>--- conflicted
+++ resolved
@@ -604,15 +604,13 @@
         if DEBUG_SHOW_COST:
             stack0 = stack.copy()
 
-<<<<<<< HEAD
         next_index = inst.parent.instructions.index(inst)
         next_inst = inst.parent.instructions[next_index + 1]
 
         if next_inst.is_bb_terminator:
-=======
+            return
         # if there are no live vars at the next point, nothing to schedule
         if len(next_liveness) == 0:
->>>>>>> 709d50e1
             return
 
         next_scheduled = next_liveness.last()
