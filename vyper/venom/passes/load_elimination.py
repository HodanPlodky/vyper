--- conflicted
+++ resolved
@@ -1,14 +1,11 @@
 from collections import deque
 
-<<<<<<< HEAD
 from vyper.venom.analysis import DFGAnalysis, LivenessAnalysis
 from vyper.venom.basicblock import IRAbstractMemLoc, IRLiteral
-=======
 from vyper.utils import OrderedSet
 from vyper.venom.analysis import CFGAnalysis, DFGAnalysis, LivenessAnalysis
 from vyper.venom.analysis.analysis import IRAnalysis
 from vyper.venom.basicblock import IRBasicBlock, IRInstruction, IRLiteral, IROperand, IRVariable
->>>>>>> 8bcfa6ab
 from vyper.venom.effects import Effects
 from vyper.venom.passes.base_pass import InstUpdater, IRPass
 
@@ -91,14 +88,10 @@
 
         return res
 
-<<<<<<< HEAD
     def get_memloc(self, op):
+        op = self.dfg._traverse_assign_chain(op)
         if isinstance(op, IRAbstractMemLoc):
             return op
-=======
-    def get_literal(self, op):
-        op = self.dfg._traverse_assign_chain(op)
->>>>>>> 8bcfa6ab
         if isinstance(op, IRLiteral):
             return op
         return None
@@ -236,34 +229,7 @@
         # mstore [val, ptr]
         val, ptr = inst.operands
 
-<<<<<<< HEAD
-        known_ptr: Optional[IRAbstractMemLoc | IRLiteral] = self.get_memloc(ptr)
-        if known_ptr is None:
-            # it's a variable. assign this ptr in the lattice and flush
-            # everything else.
-            self._lattice = {ptr: val}
-            return
-
-        # we found a redundant store, eliminate it
-        existing_val = self._lattice.get(known_ptr)
-        if self.equivalent(val, existing_val):
-            self.updater.nop(inst)
-            return
-
-        self._lattice[known_ptr] = val
-
-        # kick out any conflicts
-        for existing_key in self._lattice.copy().keys():
-            if not isinstance(existing_key, IRLiteral):
-                # a variable in the lattice. assign this ptr in the lattice
-                # and flush everything else.
-                self._lattice = {known_ptr: val}
-                break
-
-            if _conflict(store_opcode, known_ptr, existing_key, self._lattice):
-                del self._lattice[existing_key]
-                self._lattice[known_ptr] = val
-=======
+
         existing_value = self._lattice[inst].get(ptr, OrderedSet()).copy()
 
         # we found a redundant store, eliminate it
@@ -272,4 +238,3 @@
                 if not self.equivalent(val, tmp):
                     return
             self.updater.nop(inst)
->>>>>>> 8bcfa6ab
