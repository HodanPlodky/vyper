from dataclasses import dataclass
from enum import Enum
from functools import reduce
from typing import Union

from vyper.exceptions import CompilerPanic, StaticAssertionException
<<<<<<< HEAD
from vyper.utils import OrderedSet, int_bounds, int_log2, is_power_of_two
from vyper.venom.analysis import (
    CFGAnalysis,
    DFGAnalysis,
    DominatorTreeAnalysis,
    IRAnalysesCache,
    VarEquivalenceAnalysis,
)
=======
from vyper.utils import OrderedSet
from vyper.venom.analysis import CFGAnalysis, DFGAnalysis, IRAnalysesCache
>>>>>>> c32b9b4c
from vyper.venom.basicblock import (
    IRBasicBlock,
    IRInstruction,
    IRLabel,
    IRLiteral,
    IROperand,
    IRVariable,
)
from vyper.venom.function import IRFunction
from vyper.venom.passes.base_pass import IRPass
from vyper.venom.passes.sccp.eval import ARITHMETIC_OPS, signed_to_unsigned, unsigned_to_signed


class LatticeEnum(Enum):
    TOP = 1
    BOTTOM = 2


@dataclass
class SSAWorkListItem:
    inst: IRInstruction


@dataclass
class FlowWorkItem:
    start: IRBasicBlock
    end: IRBasicBlock


WorkListItem = Union[FlowWorkItem, SSAWorkListItem]
LatticeItem = Union[LatticeEnum, IRLiteral]
Lattice = dict[IRVariable, LatticeItem]


COMPARISON_OPS = {"gt", "sgt", "lt", "slt"}


def _flip_comparison_op(opname):
    assert opname in COMPARISON_OPS
    if "g" in opname:
        return opname.replace("g", "l")
    if "l" in opname:
        return opname.replace("l", "g")
    raise CompilerPanic(f"bad comparison op {opname}")  # pragma: nocover


def _wrap256(x, unsigned: bool):
    x %= 2**256
    # wrap in a signed way.
    if not unsigned:
        x = unsigned_to_signed(x, 256, strict=True)
    return x


class SCCP(IRPass):
    """
    This class implements the Sparse Conditional Constant Propagation
    algorithm by Wegman and Zadeck. It is a forward dataflow analysis
    that propagates constant values through the IR graph. It is used
    to optimize the IR by removing dead code and replacing variables
    with their constant values.
    """

    fn: IRFunction
    dfg: DFGAnalysis
    lattice: Lattice
    work_list: list[WorkListItem]
    cfg_in_exec: dict[IRBasicBlock, OrderedSet[IRBasicBlock]]

    cfg_dirty: bool

    def __init__(self, analyses_cache: IRAnalysesCache, function: IRFunction):
        super().__init__(analyses_cache, function)
        self.lattice = {}
        self.work_list: list[WorkListItem] = []
        self.cfg_dirty = False

    def run_pass(self):
        self.fn = self.function
<<<<<<< HEAD
        self.dom = self.analyses_cache.request_analysis(DominatorTreeAnalysis)  # type: ignore
        self.dfg = self.analyses_cache.request_analysis(DFGAnalysis)  # type: ignore

        self.recalc_reachable = True
=======
        self.dfg = self.analyses_cache.request_analysis(DFGAnalysis)
>>>>>>> c32b9b4c
        self._calculate_sccp(self.fn.entry)
        self.last = False
        while True:
            # TODO compute uses and sccp only once
            # and then modify them on the fly
            self._propagate_constants()
            if not self._algebraic_opt():
                self.last = True
                break

        self._algebraic_opt()
        if self.cfg_dirty:
            self.analyses_cache.force_analysis(CFGAnalysis)
            self.fn.remove_unreachable_blocks()

    def _calculate_sccp(self, entry: IRBasicBlock):
        """
        This method is the main entry point for the SCCP algorithm. It
        initializes the work list and the lattice and then iterates over
        the work list until it is empty. It then visits each basic block
        in the CFG and processes the instructions in the block.

        This method does not update the IR, it only updates the lattice
        and the work list. The `_propagate_constants()` method is responsible
        for updating the IR with the constant values.
        """
        self.cfg_in_exec = {bb: OrderedSet() for bb in self.fn.get_basic_blocks()}

        dummy = IRBasicBlock(IRLabel("__dummy_start"), self.fn)
        self.work_list.append(FlowWorkItem(dummy, entry))

        # Initialize the lattice with TOP values for all variables
        for v in self.dfg._dfg_outputs:
            self.lattice[v] = LatticeEnum.TOP

        # Iterate over the work list until it is empty
        # Items in the work list can be either FlowWorkItem or SSAWorkListItem
        while len(self.work_list) > 0:
            work_item = self.work_list.pop()
            if isinstance(work_item, FlowWorkItem):
                self._handle_flow_work_item(work_item)
            elif isinstance(work_item, SSAWorkListItem):
                self._handle_SSA_work_item(work_item)
            else:
                raise CompilerPanic("Invalid work item type")

    def _handle_flow_work_item(self, work_item: FlowWorkItem):
        """
        This method handles a FlowWorkItem.
        """
        start = work_item.start
        end = work_item.end
        if start in self.cfg_in_exec[end]:
            return
        self.cfg_in_exec[end].add(start)

        for inst in end.instructions:
            if inst.opcode == "phi":
                self._visit_phi(inst)
            else:
                # Stop at the first non-phi instruction
                # as phis are only valid at the beginning of a block
                break

        if len(self.cfg_in_exec[end]) == 1:
            for inst in end.instructions:
                if inst.opcode == "phi":
                    continue
                self._visit_expr(inst)

        if len(end.cfg_out) == 1:
            self.work_list.append(FlowWorkItem(end, end.cfg_out.first()))

    def _handle_SSA_work_item(self, work_item: SSAWorkListItem):
        """
        This method handles a SSAWorkListItem.
        """
        if work_item.inst.opcode == "phi":
            self._visit_phi(work_item.inst)
        elif len(self.cfg_in_exec[work_item.inst.parent]) > 0:
            self._visit_expr(work_item.inst)

    def _lookup_from_lattice(self, op: IROperand) -> LatticeItem:
        assert isinstance(op, IRVariable), "Can't get lattice for non-variable"
        lat = self.lattice[op]
        assert lat is not None, f"Got undefined var {op}"
        return lat

    def _set_lattice(self, op: IROperand, value: LatticeItem):
        assert isinstance(op, IRVariable), "Can't set lattice for non-variable"
        self.lattice[op] = value

    def _eval_from_lattice(self, op: IROperand) -> IRLiteral | LatticeEnum:
        if isinstance(op, IRLiteral):
            return op

        return self._lookup_from_lattice(op)

    def _visit_phi(self, inst: IRInstruction):
        assert inst.opcode == "phi", "Can't visit non phi instruction"
        in_vars: list[LatticeItem] = []
        for bb_label, var in inst.phi_operands:
            bb = self.fn.get_basic_block(bb_label.name)
            if bb not in self.cfg_in_exec[inst.parent]:
                continue
            in_vars.append(self._lookup_from_lattice(var))
        value = reduce(_meet, in_vars, LatticeEnum.TOP)  # type: ignore

        if inst.output not in self.lattice:
            return

        if value != self._lookup_from_lattice(inst.output):
            self._set_lattice(inst.output, value)
            self._add_ssa_work_items(inst)

    def _visit_expr(self, inst: IRInstruction):
        opcode = inst.opcode
        if opcode in ["store", "alloca", "palloca"]:
            assert inst.output is not None, "Got store/alloca without output"
            out = self._eval_from_lattice(inst.operands[0])
            self._set_lattice(inst.output, out)
            self._add_ssa_work_items(inst)
        elif opcode == "jmp":
            target = self.fn.get_basic_block(inst.operands[0].value)
            self.work_list.append(FlowWorkItem(inst.parent, target))
        elif opcode == "jnz":
            lat = self._eval_from_lattice(inst.operands[0])

            assert lat != LatticeEnum.TOP, f"Got undefined var at jmp at {inst.parent}"
            if lat == LatticeEnum.BOTTOM:
                for out_bb in inst.parent.cfg_out:
                    self.work_list.append(FlowWorkItem(inst.parent, out_bb))
            else:
                if _meet(lat, IRLiteral(0)) == LatticeEnum.BOTTOM:
                    target = self.fn.get_basic_block(inst.operands[1].name)
                    self.work_list.append(FlowWorkItem(inst.parent, target))
                if _meet(lat, IRLiteral(1)) == LatticeEnum.BOTTOM:
                    target = self.fn.get_basic_block(inst.operands[2].name)
                    self.work_list.append(FlowWorkItem(inst.parent, target))
        elif opcode == "djmp":
            lat = self._eval_from_lattice(inst.operands[0])
            assert lat != LatticeEnum.TOP, f"Got undefined var at jmp at {inst.parent}"
            if lat == LatticeEnum.BOTTOM:
                for op in inst.operands[1:]:
                    target = self.fn.get_basic_block(op.name)
                    self.work_list.append(FlowWorkItem(inst.parent, target))
            elif isinstance(lat, IRLiteral):
                raise CompilerPanic("Unimplemented djmp with literal")

        elif opcode in ["param", "calldataload"]:
            self.lattice[inst.output] = LatticeEnum.BOTTOM  # type: ignore
            self._add_ssa_work_items(inst)
        elif opcode == "mload":
            self.lattice[inst.output] = LatticeEnum.BOTTOM  # type: ignore
        elif opcode in ARITHMETIC_OPS:
            self._eval(inst)
        else:
            if inst.output is not None:
                self._set_lattice(inst.output, LatticeEnum.BOTTOM)

    def _eval(self, inst) -> LatticeItem:
        """
        This method evaluates an arithmetic operation and returns the result.
        At the same time it updates the lattice with the result and adds the
        instruction to the SSA work list if the knowledge about the variable
        changed.
        """
        opcode = inst.opcode

        ops = []
        for op in inst.operands:
            if isinstance(op, IRVariable):
                ops.append(self.lattice[op])
            elif isinstance(op, IRLabel):
                return LatticeEnum.BOTTOM
            else:
                ops.append(op)

        ret = None
        if LatticeEnum.BOTTOM in ops:
            ret = LatticeEnum.BOTTOM
        else:
            if opcode in ARITHMETIC_OPS:
                fn = ARITHMETIC_OPS[opcode]
                ret = IRLiteral(fn(ops))  # type: ignore
            elif len(ops) > 0:
                ret = ops[0]  # type: ignore
            else:
                raise CompilerPanic("Bad constant evaluation")

        old_val = self.lattice.get(inst.output, LatticeEnum.TOP)
        if old_val != ret:
            self.lattice[inst.output] = ret  # type: ignore
            self._add_ssa_work_items(inst)

        return ret  # type: ignore

    def _add_ssa_work_items(self, inst: IRInstruction):
        for target_inst in self.dfg.get_uses(inst.output):  # type: ignore
            self.work_list.append(SSAWorkListItem(target_inst))

    def _get_uses(self, var: IRVariable) -> OrderedSet:
        return self.dfg.get_uses(var)

    def _propagate_constants(self):
        """
        This method iterates over the IR and replaces constant values
        with their actual values. It also replaces conditional jumps
        with unconditional jumps if the condition is a constant value.
        """
<<<<<<< HEAD
        # the reachability is needed because of the
        # unreachable assert that would be statically
        # found to be false, but we still assume that
        # the unreachable basic block will be handled
        # with all other aspects in sccp test
        if self.recalc_reachable:
            self.function._compute_reachability()
        self.recalc_reachable = False
        for bb in self.dom.dfs_walk:
=======
        for bb in self.function.get_basic_blocks():
>>>>>>> c32b9b4c
            for inst in bb.instructions:
                self._replace_constants(inst)

    def _replace_constants(self, inst: IRInstruction):
        """
        This method replaces constant values in the instruction with
        their actual values. It also updates the instruction opcode in
        case of jumps and asserts as needed.
        """
        if inst.opcode == "jnz":
            lat = self._eval_from_lattice(inst.operands[0])

            if isinstance(lat, IRLiteral):
                if lat.value == 0:
                    target = inst.operands[2]
                else:
                    target = inst.operands[1]
                if isinstance(inst.operands[0], IRVariable):
                    self._get_uses(inst.operands[0]).remove(inst)
                inst.opcode = "jmp"
                inst.operands = [target]

                self.recalc_reachable = True
                self.cfg_dirty = True

        elif inst.opcode in ("assert", "assert_unreachable"):
            lat = self._eval_from_lattice(inst.operands[0])

            if isinstance(lat, IRLiteral):
                if lat.value > 0:
                    inst.opcode = "nop"
                elif inst.parent.is_reachable:
                    raise StaticAssertionException(
                        f"assertion found to fail at compile time ({inst.error_msg}).",
                        inst.get_ast_source(),
                    )

                inst.operands = []

        elif inst.opcode == "phi":
            return

        for i, op in enumerate(inst.operands):
            if isinstance(op, IRVariable):
                lat = self.lattice[op]
                if isinstance(lat, IRLiteral):
                    inst.operands[i] = lat

<<<<<<< HEAD
    def _fix_phi_nodes(self):
        # fix basic blocks whose cfg in was changed
        # maybe this should really be done in _visit_phi
        for bb in self.fn.get_basic_blocks():
            cfg_in_labels = OrderedSet(in_bb.label for in_bb in bb.cfg_in)

            needs_sort = False
            for inst in bb.instructions:
                if inst.opcode != "phi":
                    break
                needs_sort |= self._fix_phi_inst(inst, cfg_in_labels)

            # move phi instructions to the top of the block
            if needs_sort:
                bb.instructions.sort(key=lambda inst: inst.opcode != "phi")

    def _fix_phi_inst(self, inst: IRInstruction, cfg_in_labels: OrderedSet):
        operands = [op for label, op in inst.phi_operands if label in cfg_in_labels]

        if len(operands) != 1:
            return False

        assert inst.output is not None
        inst.opcode = "store"
        inst.operands = operands
        return True

    def _algebraic_opt(self) -> bool:
        self.eq = self.analyses_cache.force_analysis(VarEquivalenceAnalysis)
        assert isinstance(self.eq, VarEquivalenceAnalysis)
        full_change = False
        while True:
            change = False
            for bb in self.function.get_basic_blocks():
                for inst in bb.instructions:
                    change |= self._handle_inst_peephole(inst)
            full_change |= change

            if not change:
                break
        return full_change

    def _handle_inst_peephole(self, inst: IRInstruction) -> bool:
        def update(opcode: str, *args: IROperand | int, force: bool = False) -> bool:
            assert opcode != "phi"
            if not force and inst.opcode == opcode:
                return False

            for op in inst.operands:
                if isinstance(op, IRVariable):
                    uses = self._get_uses(op)
                    if inst in uses:
                        uses.remove(inst)
            inst.opcode = opcode
            inst.operands = [arg if isinstance(arg, IROperand) else IRLiteral(arg) for arg in args]

            for op in inst.operands:
                if isinstance(op, IRVariable):
                    self._get_uses(op).add(inst)

            self._visit_expr(inst)

            return True

        def store(*args: IROperand | int) -> bool:
            return update("store", *args)

        def add(opcode: str, *args: IROperand | int) -> IRVariable:
            assert opcode != "phi"
            index = inst.parent.instructions.index(inst)
            var = inst.parent.parent.get_next_variable()
            operands = [arg if isinstance(arg, IROperand) else IRLiteral(arg) for arg in args]
            new_inst = IRInstruction(opcode, operands, output=var)
            inst.parent.insert_instruction(new_inst, index)
            for op in new_inst.operands:
                if isinstance(op, IRVariable):
                    self._get_uses(op).add(new_inst)
            self._get_uses(var).add(inst)
            self._visit_expr(new_inst)
            return var

        operands = inst.operands

        def match(opcodes: set[str], *ops: int | None):
            if inst.opcode not in opcodes:
                return False

            assert len(ops) == len(operands), "wrong number of operands"
            for cond_op, op in zip(ops, operands):
                if cond_op is None:
                    continue
                if not isinstance(op, IRLiteral):
                    return False
                if op.value != cond_op:
                    return False
            return True

        def is_lit(index: int) -> bool:
            if isinstance(operands[index], IRLabel):
                return False
            if isinstance(operands[index], IRVariable) and operands[index] not in self.lattice:
                return False
            return isinstance(self._eval_from_lattice(operands[index]), IRLiteral)

        def get_lit(index: int) -> IRLiteral:
            x = self._eval_from_lattice(operands[index])
            assert isinstance(x, IRLiteral), f"is not literal {x}"
            return x

        def op_eq(idx_a: int, idx_b: int) -> bool:
            if is_lit(idx_a) and is_lit(idx_b):
                return get_lit(idx_a) == get_lit(idx_b)
            else:
                assert isinstance(self.eq, VarEquivalenceAnalysis)
                return self.eq.equivalent(operands[idx_a], operands[idx_b])

        if (
            inst.opcode == "add"
            and is_lit(0)
            and isinstance(get_lit(0), IRLiteral)
            and isinstance(inst.operands[1], IRLabel)
        ):
            inst.opcode = "offset"
            return True

        if inst.is_commutative and is_lit(1):
            operands = [operands[1], operands[0]]

        if inst.opcode in ARITHMETIC_OPS and all(is_lit(i) for i in range(len(operands))):
            oper = ARITHMETIC_OPS[inst.opcode]
            val = oper([get_lit(i) for i in range(len(operands))])
            return store(val)

        if inst.opcode == "iszero" and is_lit(0):
            lit = get_lit(0).value
            val = int(lit == 0)
            return store(val)

        if match({"shl", "shr", "sar"}, None, 0):
            return store(operands[0])

        if match({"add", "sub", "xor", "or"}, 0, None):
            return store(operands[1])

        if match({"mul", "div", "sdiv", "mod", "smod", "and"}, 0, None):
            return store(0)

        if match({"mul", "div", "sdiv"}, 1, None):
            return store(operands[1])

        if match({"sub"}, None, -1):
            return update("not", operands[0])

        if match({"exp"}, 0, None):
            return store(1)

        if match({"exp"}, None, 1):
            return store(1)

        if match({"exp"}, None, 0):
            return update("iszero", operands[0])

        if match({"exp"}, 1, None):
            return store(operands[1])

        if match({"eq"}, 0, None):
            return update("iszero", operands[1])

        if match({"eq"}, None, 0):
            return update("iszero", operands[0])

        if inst.opcode in {"sub", "xor", "ne"} and op_eq(0, 1):
            # (x - x) == (x ^ x) == (x != x) == 0
            return store(0)

        if inst.opcode in COMPARISON_OPS and op_eq(0, 1):
            # (x < x) == (x > x) == 0
            return store(0)

        if inst.opcode in {"eq"} and op_eq(0, 1):
            # (x == x) == 1
            return store(1)

        if match({"mod", "smod"}, 1, None):
            return store(0)

        if match({"and"}, signed_to_unsigned(-1, 256), None):
            return store(operands[1])

        if match({"xor"}, signed_to_unsigned(-1, 256), None):
            return update("not", operands[1])

        if match({"or"}, signed_to_unsigned(-1, 256), None):
            return store(signed_to_unsigned(-1, 256))

        if inst.opcode in {"mod", "div", "mul"} and is_lit(0) and is_power_of_two(get_lit(0).value):
            val = get_lit(0).value
            if inst.opcode == "mod":
                return update("and", val - 1, operands[1])
            if inst.opcode == "div":
                return update("shr", operands[1], int_log2(val))
            if inst.opcode == "mul":
                return update("shl", operands[1], int_log2(val))

        if inst.output is None:
            return False

        assert isinstance(inst.output, IRVariable), "must be variable"
        uses = self.dfg.get_uses_ignore_stores(inst.output)
        is_truthy = all(i.opcode in ("assert", "iszero", "jnz") for i in uses)

        if is_truthy:
            if inst.opcode == "eq":
                # (eq x y) has the same truthyness as (iszero (xor x y))
                # it also has the same truthyness as (iszero (sub x y)),
                # but xor is slightly easier to optimize because of being
                # commutative.
                # note that (xor (-1) x) has its own rule
                tmp = add("xor", operands[0], operands[1])

                return update("iszero", tmp)
            if inst.opcode == "or" and is_lit(0) and get_lit(0).value != 0:
                return store(1)

        if inst.opcode in COMPARISON_OPS:
            prefer_strict = not is_truthy
            opcode = inst.opcode
            if is_lit(1):  # _is_int(args[0]):
                opcode = _flip_comparison_op(inst.opcode)
                operands = [operands[1], operands[0]]

            is_gt = "g" in opcode

            unsigned = "s" not in opcode

            lo, hi = int_bounds(bits=256, signed=not unsigned)

            # for comparison operators, we have three special boundary cases:
            # almost always, never and almost never.
            # almost_always is always true for the non-strict ("ge" and co)
            # comparators. for strict comparators ("gt" and co), almost_always
            # is true except for one case. never is never true for the strict
            # comparators. never is almost always false for the non-strict
            # comparators, except for one case. and almost_never is almost
            # never true (except one case) for the strict comparators.
            if is_gt:
                almost_always, never = lo, hi
                almost_never = hi - 1
            else:
                almost_always, never = hi, lo
                almost_never = lo + 1

            if is_lit(0) and get_lit(0).value == never:
                # e.g. gt x MAX_UINT256, slt x MIN_INT256
                return store(0)

            if is_lit(0) and get_lit(0).value == almost_never:
                # (lt x 1), (gt x (MAX_UINT256 - 1)), (slt x (MIN_INT256 + 1))
                return update("eq", operands[1], never)

            # rewrites. in positions where iszero is preferred, (gt x 5) => (ge x 6)
            if not prefer_strict and is_lit(0) and get_lit(0).value == almost_always:
                # e.g. gt x 0, slt x MAX_INT256
                tmp = add("eq", *operands)
                return update("iszero", tmp)

            # special cases that are not covered by others:

            if opcode == "gt" and is_lit(0) and get_lit(0) == 0:
                # improve codesize (not gas), and maybe trigger
                # downstream optimizations
                tmp = add("iszero", operands[1])
                return update("iszero", tmp)

            # only done in last iteration because on average if not already optimize
            # this rule creates bigger codesize because it could interfere with other
            # optimizations
            if self.last and len(uses) == 1 and uses.first().opcode == "iszero" and is_lit(0):
                after = uses.first()
                n_uses = self.dfg.get_uses(after.output)
                if len(n_uses) != 1 or n_uses.first().opcode in ["iszero", "assert"]:
                    return False

                n_op = get_lit(0).value
                if "gt" in opcode:
                    n_op += 1
                else:
                    n_op -= 1

                assert _wrap256(n_op, unsigned) == n_op, "bad optimizer step"
                n_opcode = opcode.replace("g", "l") if "g" in opcode else opcode.replace("l", "g")
                assert update(n_opcode, n_op, operands[1], force=True), "you stupid"
                uses.first().opcode = "store"
                self._visit_expr(uses.first())
                return True

        return False

=======
>>>>>>> c32b9b4c

def _meet(x: LatticeItem, y: LatticeItem) -> LatticeItem:
    if x == LatticeEnum.TOP:
        return y
    if y == LatticeEnum.TOP or x == y:
        return x
    return LatticeEnum.BOTTOM<|MERGE_RESOLUTION|>--- conflicted
+++ resolved
@@ -4,7 +4,6 @@
 from typing import Union
 
 from vyper.exceptions import CompilerPanic, StaticAssertionException
-<<<<<<< HEAD
 from vyper.utils import OrderedSet, int_bounds, int_log2, is_power_of_two
 from vyper.venom.analysis import (
     CFGAnalysis,
@@ -13,10 +12,6 @@
     IRAnalysesCache,
     VarEquivalenceAnalysis,
 )
-=======
-from vyper.utils import OrderedSet
-from vyper.venom.analysis import CFGAnalysis, DFGAnalysis, IRAnalysesCache
->>>>>>> c32b9b4c
 from vyper.venom.basicblock import (
     IRBasicBlock,
     IRInstruction,
@@ -96,14 +91,9 @@
 
     def run_pass(self):
         self.fn = self.function
-<<<<<<< HEAD
-        self.dom = self.analyses_cache.request_analysis(DominatorTreeAnalysis)  # type: ignore
         self.dfg = self.analyses_cache.request_analysis(DFGAnalysis)  # type: ignore
 
         self.recalc_reachable = True
-=======
-        self.dfg = self.analyses_cache.request_analysis(DFGAnalysis)
->>>>>>> c32b9b4c
         self._calculate_sccp(self.fn.entry)
         self.last = False
         while True:
@@ -314,7 +304,6 @@
         with their actual values. It also replaces conditional jumps
         with unconditional jumps if the condition is a constant value.
         """
-<<<<<<< HEAD
         # the reachability is needed because of the
         # unreachable assert that would be statically
         # found to be false, but we still assume that
@@ -323,10 +312,7 @@
         if self.recalc_reachable:
             self.function._compute_reachability()
         self.recalc_reachable = False
-        for bb in self.dom.dfs_walk:
-=======
         for bb in self.function.get_basic_blocks():
->>>>>>> c32b9b4c
             for inst in bb.instructions:
                 self._replace_constants(inst)
 
@@ -375,7 +361,6 @@
                 if isinstance(lat, IRLiteral):
                     inst.operands[i] = lat
 
-<<<<<<< HEAD
     def _fix_phi_nodes(self):
         # fix basic blocks whose cfg in was changed
         # maybe this should really be done in _visit_phi
@@ -674,9 +659,6 @@
 
         return False
 
-=======
->>>>>>> c32b9b4c
-
 def _meet(x: LatticeItem, y: LatticeItem) -> LatticeItem:
     if x == LatticeEnum.TOP:
         return y
