--- conflicted
+++ resolved
@@ -320,21 +320,10 @@
 
     # return buffer
     if does_return_data:
-<<<<<<< HEAD
-        if ENABLE_NEW_CALL_CONV and returns_word:
+        if returns_count > 0:
             buf = bb.append_instruction(
                 "alloca", IRAbstractMemLoc(32), get_scratch_alloca_id()
             )
-=======
-        if returns_count > 0:
-            # TODO: remove this once we have proper memory allocator
-            # functionality in venom. Currently, we hardcode the scratch
-            # buffer size of up to 32 * MAX_STACK_RETURNS (2) bytes.
-            # TODO: we don't need to use scratch space once the legacy optimizer
-            # is disabled.
-            # allocate scratch return buffer sized to the number of stack-returned words
-            buf = bb.append_instruction("alloca", 0, 32 * returns_count, get_scratch_alloca_id())
->>>>>>> 3180c367
         else:
             buf = bb.append_instruction("param")
             bb.instructions[-1].annotation = "return_buffer"
@@ -753,13 +742,8 @@
                 bb = fn.get_basic_block()
 
                 callsite_func = ir.passthrough_metadata["callsite_func"]
-<<<<<<< HEAD
-                if ENABLE_NEW_CALL_CONV and _pass_via_stack(callsite_func)[alloca.name]:
+                if _pass_via_stack(callsite_func)[alloca.name]:
                     ptr = bb.append_instruction("alloca", IRAbstractMemLoc(alloca.size), alloca._id)
-=======
-                if _pass_via_stack(callsite_func)[alloca.name]:
-                    ptr = bb.append_instruction("alloca", alloca.offset, alloca.size, alloca._id)
->>>>>>> 3180c367
                 else:
                     # if we use alloca, mstores might get removed. convert
                     # to calloca until memory analysis is more sound.
