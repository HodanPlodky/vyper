# maybe rename this `main.py` or `venom.py`
# (can have an `__init__.py` which exposes the API).

from typing import Optional

from vyper.codegen.ir_node import IRnode
from vyper.compiler.settings import OptimizationLevel
from vyper.venom.analysis.analysis import IRAnalysesCache
from vyper.venom.context import IRContext
from vyper.venom.function import IRFunction
from vyper.venom.ir_node_to_venom import ir_node_to_venom
from vyper.venom.passes import (
    SCCP,
    AlgebraicOptimizationPass,
    BranchOptimizationPass,
    DFTPass,
    FloatAllocas,
    LoadElimination,
    LowerDloadPass,
    MakeSSA,
    Mem2Var,
    MemMergePass,
    ReduceLiteralsCodesize,
    RemoveUnusedVariablesPass,
    SimplifyCFGPass,
    StoreElimination,
    StoreExpansionPass,
)
from vyper.venom.venom_to_assembly import VenomCompiler

DEFAULT_OPT_LEVEL = OptimizationLevel.default()


def generate_assembly_experimental(
    runtime_code: IRContext,
    deploy_code: Optional[IRContext] = None,
    optimize: OptimizationLevel = DEFAULT_OPT_LEVEL,
) -> list[str]:
    # note: VenomCompiler is sensitive to the order of these!
    if deploy_code is not None:
        functions = [deploy_code, runtime_code]
    else:
        functions = [runtime_code]

    compiler = VenomCompiler(functions)
    return compiler.generate_evm(optimize == OptimizationLevel.NONE)


def _run_passes(fn: IRFunction, optimize: OptimizationLevel) -> None:
    # Run passes on Venom IR
    # TODO: Add support for optimization levels

    ac = IRAnalysesCache(fn)

    FloatAllocas(ac, fn).run_pass()

    SimplifyCFGPass(ac, fn).run_pass()
    MakeSSA(ac, fn).run_pass()
    StoreElimination(ac, fn).run_pass()
    Mem2Var(ac, fn).run_pass()
    MakeSSA(ac, fn).run_pass()
    SCCP(ac, fn).run_pass()

    LoadElimination(ac, fn).run_pass()
    StoreElimination(ac, fn).run_pass()
<<<<<<< HEAD
=======
    MemMergePass(ac, fn).run_pass()
    SimplifyCFGPass(ac, fn).run_pass()

    LowerDloadPass(ac, fn).run_pass()
>>>>>>> 9c98b3ed
    AlgebraicOptimizationPass(ac, fn).run_pass()
    SimplifyCFGPass(ac, fn).run_pass()
    # NOTE: MakeSSA is after algebraic optimization it currently produces
    #       smaller code by adding some redundant phi nodes. This is not a
    #       problem for us, but we need to be aware of it, and should be
    #       removed when the dft pass is fixed to produce the smallest code
    #       without making the code generation more expensive by running
    #       MakeSSA again.
    MakeSSA(ac, fn).run_pass()
    BranchOptimizationPass(ac, fn).run_pass()
    RemoveUnusedVariablesPass(ac, fn).run_pass()

    StoreExpansionPass(ac, fn).run_pass()

    if optimize == OptimizationLevel.CODESIZE:
        ReduceLiteralsCodesize(ac, fn).run_pass()

    DFTPass(ac, fn).run_pass()


def run_passes_on(ctx: IRContext, optimize: OptimizationLevel):
    for fn in ctx.functions.values():
        _run_passes(fn, optimize)


def generate_ir(ir: IRnode, optimize: OptimizationLevel) -> IRContext:
    # Convert "old" IR to "new" IR
    ctx = ir_node_to_venom(ir)
    run_passes_on(ctx, optimize)

    return ctx<|MERGE_RESOLUTION|>--- conflicted
+++ resolved
@@ -63,13 +63,10 @@
 
     LoadElimination(ac, fn).run_pass()
     StoreElimination(ac, fn).run_pass()
-<<<<<<< HEAD
-=======
     MemMergePass(ac, fn).run_pass()
     SimplifyCFGPass(ac, fn).run_pass()
 
     LowerDloadPass(ac, fn).run_pass()
->>>>>>> 9c98b3ed
     AlgebraicOptimizationPass(ac, fn).run_pass()
     SimplifyCFGPass(ac, fn).run_pass()
     # NOTE: MakeSSA is after algebraic optimization it currently produces
