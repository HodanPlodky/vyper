--- conflicted
+++ resolved
@@ -205,11 +205,8 @@
                     expected_data.append(event.args[pos])
                     data.append(self.stmt.args[pos])
             topics = pack_logging_topics(event.event_id, topics, expected_topics, self.context, pos=getpos(self.stmt))
-<<<<<<< HEAD
             inargs, inargsize, inargsize_node, inarg_start = pack_logging_data(expected_data, data, self.context, pos=getpos(self.stmt))
-=======
-            inargs, inargsize, inargsize_node, inarg_start = pack_logging_data(expected_data, data, self.context)
->>>>>>> f20f0f5f
+
             if inargsize_node is None:
                 sz = inargsize
             else:
