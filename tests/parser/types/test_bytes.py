import pytest
from ethereum.tools import tester


def test_test_bytes(get_contract_with_gas_estimation):
    test_bytes = """
@public
def foo(x: bytes <= 100) -> bytes <= 100:
    return x
    """

    c = get_contract_with_gas_estimation(test_bytes)
    moo_result = c.foo(b'cow')
    assert moo_result == b'cow'

    print('Passed basic bytes test')

    assert c.foo(b'\x35' * 100) == b'\x35' * 100

    print('Passed max-length bytes test')

    # test for greater than 100 bytes, should raise exception
    with pytest.raises(tester.TransactionFailed):
        c.foo(b'\x35' * 101)

    print('Passed input-too-long test')


def test_test_bytes2(get_contract_with_gas_estimation):
    test_bytes2 = """
@public
def foo(x: bytes <= 100) -> bytes <= 100:
    y: bytes <= 100 = x
    return y
    """

    c = get_contract_with_gas_estimation(test_bytes2)
    assert c.foo(b'cow') == b'cow'
    assert c.foo(b'') == b''
    assert c.foo(b'\x35' * 63) == b'\x35' * 63
    assert c.foo(b'\x35' * 64) == b'\x35' * 64
    assert c.foo(b'\x35' * 65) == b'\x35' * 65

    print('Passed string copying test')


def test_test_bytes3(get_contract_with_gas_estimation):
    test_bytes3 = """
x: num
maa: bytes <= 60
y: num

@public
def __init__():
    self.x = 27
    self.y = 37

@public
def set_maa(inp: bytes <= 60):
    self.maa = inp

@public
def set_maa2(inp: bytes <= 60):
    ay: bytes <= 60 = inp
    self.maa = ay

@public
def get_maa() -> bytes <= 60:
    return self.maa

@public
def get_maa2() -> bytes <= 60:
    ay: bytes <= 60 = self.maa
    return ay

@public
def get_xy() -> num:
    return self.x * self.y
    """

    c = get_contract_with_gas_estimation(test_bytes3)
    c.set_maa(b"pig")
    assert c.get_maa() == b"pig"
    assert c.get_maa2() == b"pig"
    c.set_maa2(b"")
    assert c.get_maa() == b""
    assert c.get_maa2() == b""
    c.set_maa(b"\x44" * 60)
    assert c.get_maa() == b"\x44" * 60
    assert c.get_maa2() == b"\x44" * 60
    c.set_maa2(b"mongoose")
    assert c.get_maa() == b"mongoose"
    assert c.get_xy() == 999

    print('Passed advanced string copying test')


def test_test_bytes4(get_contract_with_gas_estimation):
    test_bytes4 = """
a: bytes <= 60
@public
def foo(inp: bytes <= 60) -> bytes <= 60:
    self.a = inp
    self.a = None
    return self.a

@public
def bar(inp: bytes <= 60) -> bytes <= 60:
    b: bytes <= 60 = inp
    b = None
    return b
    """

    c = get_contract_with_gas_estimation(test_bytes4)
    assert c.foo() == b"", c.foo()
    assert c.bar() == b""

    print('Passed string deleting test')


def test_test_bytes5(get_contract_with_gas_estimation):
    test_bytes5 = """
g: {a: bytes <= 50, b: bytes <= 50}

@public
def foo(inp1: bytes <= 40, inp2: bytes <= 45):
    self.g = {a: inp1, b: inp2}

@public
def check1() -> bytes <= 50:
    return self.g.a

@public
def check2() -> bytes <= 50:
    return self.g.b

@public
def bar(inp1: bytes <= 40, inp2: bytes <= 45) -> bytes <= 50:
    h: {a: bytes <= 40, b: bytes <= 45} = {a: inp1, b: inp2}
    return h.a

@public
def bat(inp1: bytes <= 40, inp2: bytes <= 45) -> bytes <= 50:
    h: {a: bytes <= 40, b: bytes <= 45} = {a: inp1, b: inp2}
    return h.b

@public
def quz(inp1: bytes <= 40, inp2: bytes <= 45):
    h:  {a: bytes <= 40, b: bytes <= 45} = {a: inp1, b: inp2}
    self.g = h
    """

    c = get_contract_with_gas_estimation(test_bytes5)
    c.foo(b"cow", b"horse")
    assert c.check1() == b"cow"
    assert c.check2() == b"horse"
    assert c.bar(b"pig", b"moose") == b"pig"
    assert c.bat(b"pig", b"moose") == b"moose"
    c.quz(b"badminton", b"fluffysheep")
    assert c.check1() == b"badminton"
    assert c.check2() == b"fluffysheep"

    print('Passed string struct test')


def test_convert_bytes_to_num_code(get_contract_with_gas_estimation, assert_tx_failed):
    bytes_to_num_code = """
astor: bytes <= 10

@public
def foo(x: bytes <= 32) -> num:
<<<<<<< HEAD
    return bytes_to_num(x)

@public
def bar_storage() -> num:
    self.astor = "a"
    return bytes_to_num(self.astor )
=======
    return convert(x, 'num')
>>>>>>> 4d33dc41
    """

    c = get_contract_with_gas_estimation(bytes_to_num_code)
    assert c.foo(b"") == 0
    assert_tx_failed(lambda: c.foo(b"\x00"))
    assert c.foo(b"\x01") == 1
    assert_tx_failed(lambda: c.foo(b"\x00\x01"))
    assert c.foo(b"\x01\x00") == 256
    assert c.foo(b"\x01\x00\x00\x00\x01") == 4294967297
    assert c.foo(b"\xff" * 32) == -1
    assert_tx_failed(lambda: c.foo(b"\x80" + b"\xff" * 31))
    assert_tx_failed(lambda: c.foo(b"\x01" * 33))
    assert c.bar_storage() == 97
    print('Passed bytes_to_num tests')<|MERGE_RESOLUTION|>--- conflicted
+++ resolved
@@ -169,16 +169,12 @@
 
 @public
 def foo(x: bytes <= 32) -> num:
-<<<<<<< HEAD
-    return bytes_to_num(x)
+    return convert(x, 'num')
 
 @public
 def bar_storage() -> num:
     self.astor = "a"
-    return bytes_to_num(self.astor )
-=======
-    return convert(x, 'num')
->>>>>>> 4d33dc41
+    return convert(self.astor, 'num')
     """
 
     c = get_contract_with_gas_estimation(bytes_to_num_code)
