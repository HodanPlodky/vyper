from viper.exceptions import StructureException


def test_selfcall_code(get_contract_with_gas_estimation):
    selfcall_code = """
@public
def foo() -> num:
    return 3

@public
def bar() -> num:
    return self.foo()
    """

    c = get_contract_with_gas_estimation(selfcall_code)
    assert c.bar() == 3

    print("Passed no-argument self-call test")


def test_selfcall_code_2(get_contract_with_gas_estimation, utils):
    selfcall_code_2 = """
@public
def double(x: num) -> num:
    return x * 2

@public
def returnten() -> num:
    return self.double(5)

@public
def _hashy(x: bytes32) -> bytes32:
    return sha3(x)

@public
def return_hash_of_rzpadded_cow() -> bytes32:
    return self._hashy(0x636f770000000000000000000000000000000000000000000000000000000000)
    """

    c = get_contract_with_gas_estimation(selfcall_code_2)
    assert c.returnten() == 10
    assert c.return_hash_of_rzpadded_cow() == utils.sha3(b'cow' + b'\x00' * 29)

    print("Passed single fixed-size argument self-call test")


def test_selfcall_code_3(get_contract_with_gas_estimation, utils):
    selfcall_code_3 = """
@public
def _hashy2(x: bytes <= 100) -> bytes32:
    return sha3(x)

@public
def return_hash_of_cow_x_30() -> bytes32:
    return self._hashy2("cowcowcowcowcowcowcowcowcowcowcowcowcowcowcowcowcowcowcowcowcowcowcowcowcowcowcowcowcowcow")

@public
def _len(x: bytes <= 100) -> num:
    return len(x)

@public
def returnten() -> num:
    return self._len("badminton!")
    """

    c = get_contract_with_gas_estimation(selfcall_code_3)
    assert c.return_hash_of_cow_x_30() == utils.sha3(b'cow' * 30)
    assert c.returnten() == 10

    print("Passed single variable-size argument self-call test")


def test_selfcall_code_4(get_contract_with_gas_estimation):
    selfcall_code_4 = """
@public
def summy(x: num, y: num) -> num:
    return x + y

@public
def catty(x: bytes <= 5, y: bytes <= 5) -> bytes <= 10:
    return concat(x, y)

@public
def slicey1(x: bytes <= 10, y: num) -> bytes <= 10:
    return slice(x, start=0, len=y)

@public
def slicey2(y: num, x: bytes <= 10) -> bytes <= 10:
    return slice(x, start=0, len=y)

@public
def returnten() -> num:
    return self.summy(3, 7)

@public
def return_mongoose() -> bytes <= 10:
    return self.catty("mon", "goose")

@public
def return_goose() -> bytes <= 10:
    return self.slicey1("goosedog", 5)

@public
def return_goose2() -> bytes <= 10:
    return self.slicey2(5, "goosedog")
    """

    c = get_contract_with_gas_estimation(selfcall_code_4)
    assert c.returnten() == 10
    assert c.return_mongoose() == b"mongoose"
    assert c.return_goose() == b"goose"
    assert c.return_goose2() == b"goose"

    print("Passed multi-argument self-call test")


def test_selfcall_code_5(get_contract_with_gas_estimation):
    selfcall_code_5 = """
counter: num

@public
def increment():
    self.counter += 1

@public
def returnten() -> num:
    for i in range(10):
        self.increment()
    return self.counter
    """
    c = get_contract_with_gas_estimation(selfcall_code_5)
    assert c.returnten() == 10

    print("Passed self-call statement test")


def test_selfcall_code_6(get_contract_with_gas_estimation):
    selfcall_code_6 = """
excls: bytes <= 32

@public
def set_excls(arg: bytes <= 32):
    self.excls = arg

@public
def underscore() -> bytes <= 1:
    return "_"

@public
def hardtest(x: bytes <= 100, y: num, z: num, a: bytes <= 100, b: num, c: num) -> bytes <= 201:
    return concat(slice(x, start=y, len=z), self.underscore(), slice(a, start=b, len=c))

@public
def return_mongoose_revolution_32_excls() -> bytes <= 201:
    self.set_excls("!!!!!!!!!!!!!!!!!!!!!!!!!!!!!!!!")
    return self.hardtest("megamongoose123", 4, 8, concat("russian revolution", self.excls), 8, 42)
    """

    c = get_contract_with_gas_estimation(selfcall_code_6)
    assert c.return_mongoose_revolution_32_excls() == b"mongoose_revolution" + b"!" * 32

    print("Passed composite self-call test")


<<<<<<< HEAD
def test_list_call(get_contract_with_gas_estimation):
    code = """
@public
def foo0(x: num[2]) -> num:
    return x[0]

@public
def foo1(x: num[2]) -> num:
    return x[1]


@public
def bar() -> num:
    x: num[2]
    return self.foo0(x)

@public
def bar2() -> num:
    x = [55, 66]
    return self.foo0(x)

@public
def bar3() -> num:
    x = [55, 66]
    return self.foo1(x)
    """

    c = get_contract_with_gas_estimation(code)
    assert c.bar() == 0
    assert c.foo1() == 0
    assert c.bar2() == 55
    assert c.bar3() == 66


def test_list_storage_call(get_contract_with_gas_estimation):
    code = """
y: num[2]

@public
def foo0(x: num[2]) -> num:
    return x[0]

@public
def foo1(x: num[2]) -> num:
    return x[1]

@public
def set():
    self.y  = [88, 99]

@public
def bar0() -> num:
    return self.foo0(self.y)

@public
def bar1() -> num:
    return self.foo1(self.y)
    """

    c = get_contract_with_gas_estimation(code)
    c.set()
    assert c.bar0() == 88
    assert c.bar1() == 99


def test_multi_arg_list_call(get_contract_with_gas_estimation):
    code = """
@public
def foo0(y: decimal, x: num[2]) -> num:
    return x[0]

@public
def foo1(x: num[2], y: decimal) -> num:
    return x[1]

@public
def foo2(y: decimal, x: num[2]) -> decimal:
    return y

@public
def foo3(x: num[2], y: decimal) -> num:
    return x[0]

@public
def foo4(x: num[2], y: num[2]) -> num:
    return y[0]


@public
def bar() -> num:
    x: num[2]
    return self.foo0(0.3434, x)

# list as second parameter
@public
def bar2() -> num:
    x = [55, 66]
    return self.foo0(0.01, x)

@public
def bar3() -> decimal:
    x = [88, 77]
    return self.foo2(1.33, x)

# list as first parameter
@public
def bar4() -> num:
    x = [88, 77]
    return self.foo1(x, 1.33)

@public
def bar5() -> num:
    x = [88, 77]
    return self.foo3(x, 1.33)

# two lists
@public
def bar6() -> num:
    x = [88, 77]
    y = [99, 66]
    return self.foo4(x, y)

    """

    c = get_contract_with_gas_estimation(code)
    assert c.bar() == 0
    assert c.foo1() == 0
    assert c.bar2() == 55
    assert c.bar3() == 1.33
    assert c.bar4() == 77
    assert c.bar5() == 88


def test_multi_mixed_arg_list_call(get_contract_with_gas_estimation):
    code = """
@public
def fooz(x: num[2], y: decimal, z: num[2], a: decimal) -> num:
    return z[1]

@public
def fooa(x: num[2], y: decimal, z: num[2], a: decimal) -> decimal:
    return a

@public
def bar() -> (num, decimal):
    x = [33, 44]
    y = 55.44
    z = [55, 66]
    a = 66.77

    return self.fooz(x, y, z, a), self.fooa(x, y, z, a)
    """
    c = get_contract_with_gas_estimation(code)
    assert c.bar() == [66, 66.77]


def test_multi_mixed_arg_list_bytes_call(get_contract_with_gas_estimation):
    code = """
@public
def fooz(x: num[2], y: decimal, z: bytes <= 11, a: decimal) -> bytes <= 11:
    return z

@public
def fooa(x: num[2], y: decimal, z: bytes <= 11, a: decimal) -> decimal:
    return a

@public
def foox(x: num[2], y: decimal, z: bytes <= 11, a: decimal) -> num:
    return x[1]

@public
def bar() -> (bytes <= 11, decimal, num):
    x = [33, 44]
    y = 55.44
    z = "hello world"
    a = 66.77

    return self.fooz(x, y, z, a), self.fooa(x, y, z, a), self.foox(x, y, z, a)
    """
    c = get_contract_with_gas_estimation(code)
    assert c.bar() == [b"hello world", 66.77, 44]
=======
def test_selfcall_with_wrong_arg_count_fails(get_contract_with_gas_estimation, assert_tx_failed):
    code = """
@public
def bar() -> num:
    return 1

@public
def foo() -> num:
    return self.bar(1)
"""
    assert_tx_failed(lambda: get_contract_with_gas_estimation(code), StructureException)
>>>>>>> fa145354
<|MERGE_RESOLUTION|>--- conflicted
+++ resolved
@@ -162,7 +162,6 @@
     print("Passed composite self-call test")
 
 
-<<<<<<< HEAD
 def test_list_call(get_contract_with_gas_estimation):
     code = """
 @public
@@ -344,7 +343,8 @@
     """
     c = get_contract_with_gas_estimation(code)
     assert c.bar() == [b"hello world", 66.77, 44]
-=======
+
+
 def test_selfcall_with_wrong_arg_count_fails(get_contract_with_gas_estimation, assert_tx_failed):
     code = """
 @public
@@ -355,5 +355,4 @@
 def foo() -> num:
     return self.bar(1)
 """
-    assert_tx_failed(lambda: get_contract_with_gas_estimation(code), StructureException)
->>>>>>> fa145354
+    assert_tx_failed(lambda: get_contract_with_gas_estimation(code), StructureException)