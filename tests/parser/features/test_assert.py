--- conflicted
+++ resolved
@@ -70,7 +70,6 @@
     """
     assert_compile_failed(lambda: get_contract(code), StructureException)
 
-<<<<<<< HEAD
     # Must be a literal string.
     code = """
 @public
@@ -78,7 +77,7 @@
     assert msg.sender == self,minter
     """
     assert_compile_failed(lambda: get_contract(code), StructureException)
-=======
+
 
 def test_assert_no_effects(get_contract, assert_compile_failed, assert_tx_failed):
     code = """
@@ -144,5 +143,4 @@
     c1 = get_contract(foreign_code)
     c2 = get_contract(code, *[c1.address])
     # static call prohibits state change
-    assert_tx_failed(lambda: c2.test())
->>>>>>> 1a45d226
+    assert_tx_failed(lambda: c2.test())