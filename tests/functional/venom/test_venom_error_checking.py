from tests.venom_utils import parse_from_basic_block
from vyper.venom.check_venom import BasicBlockNotTerminated, VarNotDefined, find_semantic_errors


def test_venom_parser():
    code = """
    main:
        %1 = 1
        ret %1
    """

    ctx = parse_from_basic_block(code)
    errors = find_semantic_errors(ctx)

    assert len(errors) == 0


def test_venom_parser_not_terminated():
    """
    Test if the venom check finds the unterminated
    basic blocks
    """
    code = """
    bb0:
        %1 = 1
    bb1:
        jmp @bb0
    bb2:
        stop
    bb3:
        calldataload 10, 20, 30
    """

    ctx = parse_from_basic_block(code)
    errors = find_semantic_errors(ctx)

    assert all(isinstance(err, BasicBlockNotTerminated) for err in errors)
    assert len(errors) == 2
    assert list(e.metadata.label.name for e in errors) == ["bb0", "bb3"]


def test_venom_parser_nonexistent_var():
    """
    Test use of undefined variable
    """
    code = """
    main:
        ret %1
    """

    ctx = parse_from_basic_block(code)
    errors = find_semantic_errors(ctx)

    assert all(isinstance(err, VarNotDefined) for err in errors)
    assert len(errors) == 1
    assert [err.var.name for err in errors] == ["%1"]


def test_venom_parser_nonexistent_var2():
    """
    Test variable is not defined in all input bbs
    """
    code = """
    main:
        %par = param
        %1 = 1
        jnz %par, @br1, @br2
    br1:
        %2 = 2
        jmp @join
    br2:
        %3 = 3
        jmp @join
    join:
        ; %2 and %3 are not defined in all input bbs(!)
        ret %1, %2, %3
    """

    ctx = parse_from_basic_block(code)
    errors = find_semantic_errors(ctx)

    assert all(isinstance(err, VarNotDefined) for err in errors)
    assert len(errors) == 2
    assert [err.var.name for err in errors] == ["%3", "%2"]
    assert [err.inst.parent.label.name for err in errors] == ["join", "join"]


<<<<<<< HEAD
def test_venom_parser_nonexistant_var_loop():
    """
    Test detecting usage of variable in loop
    body outside of loop body
    """
=======
def test_venom_parser_nonexistent_var_loop():
>>>>>>> c7af7b02
    code = """
    main:
        %par = param
        jmp @cond
    cond:
        %iter = phi @main, %par, @loop_body, %iter:1
        %condition = lt %iter, 100
        jnz %condition, @after, @loop_body
    loop_body:
        %var = mload %par
        %iter:1 = add 1, %iter
        jmp @cond
    after:
        sink %condition, %var
    """

    ctx = parse_from_basic_block(code)
    errors = find_semantic_errors(ctx)

    assert all(isinstance(err, VarNotDefined) for err in errors)

    assert len(errors) == 1

    assert [err.var.name for err in errors] == ["%var"]
    assert [err.inst.parent.label.name for err in errors] == ["after"]


<<<<<<< HEAD
def test_venom_parser_nonexistant_var_loop_incorrect_phi():
    """
    Test detecting incorrect phi var usage.
    The variable that is taken from main is
    not defined in main
    """
=======
def test_venom_parser_nonexistent_var_loop_incorrect_phi():
>>>>>>> c7af7b02
    code = """
    main:
        %par = param
        jmp @cond
    cond:
        ; incorrect phi (var is not main)
        %iter = phi @main, %var, @loop_body, %iter:1
        %condition = lt %iter, 100
        jnz %condition, @after, @loop_body
    loop_body:
        %var = mload %par
        %iter:1 = add 1, %iter
        jmp @cond
    after:
        sink %condition, %var
    """

    ctx = parse_from_basic_block(code)
    errors = find_semantic_errors(ctx)

    assert all(isinstance(err, VarNotDefined) for err in errors)

    assert len(errors) == 2

    assert [err.var.name for err in errors] == ["%var", "%var"]
    assert [err.inst.parent.label.name for err in errors] == ["cond", "after"]<|MERGE_RESOLUTION|>--- conflicted
+++ resolved
@@ -85,15 +85,11 @@
     assert [err.inst.parent.label.name for err in errors] == ["join", "join"]
 
 
-<<<<<<< HEAD
 def test_venom_parser_nonexistant_var_loop():
     """
     Test detecting usage of variable in loop
     body outside of loop body
     """
-=======
-def test_venom_parser_nonexistent_var_loop():
->>>>>>> c7af7b02
     code = """
     main:
         %par = param
@@ -121,16 +117,12 @@
     assert [err.inst.parent.label.name for err in errors] == ["after"]
 
 
-<<<<<<< HEAD
 def test_venom_parser_nonexistant_var_loop_incorrect_phi():
     """
     Test detecting incorrect phi var usage.
     The variable that is taken from main is
     not defined in main
     """
-=======
-def test_venom_parser_nonexistent_var_loop_incorrect_phi():
->>>>>>> c7af7b02
     code = """
     main:
         %par = param
